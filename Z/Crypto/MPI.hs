module Z.Crypto.MPI
  ( -- * RNG
    MPI(..), fromCInt, toWord32, byteSize, Z.Crypto.MPI.bitSize
    -- * Builder & Parser
  , toHex, toDecimal, fromHex, fromDecimal
    -- * Predicator
  , isNegative, isZero, isOdd, isEven, isPrim
    -- * MPI specific
  , mulMod, powMod, modInverse, Z.Crypto.MPI.gcd
    -- * Random MPI
  , randBits, randRange
    -- * Internal
  , copyMPI
  , newMPI
  , unsafeNewMPI
  , newMPI'
  , unsafeNewMPI'
  , withMPI
  , unsafeWithMPI
  ) where

<<<<<<< HEAD
import Control.Monad ( void, when )
import Data.Bits ( Bits(unsafeShiftL) )
import Data.Word ( Word8, Word32 )
import GHC.Exts ( build, Int(I#), int2Word#, word2Int# )
import GHC.Integer.GMP.Internals
    ( importIntegerFromByteArray,
      exportIntegerToMutableByteArray,
      sizeInBaseInteger )
=======
import           Control.Monad
import           Data.Bits
import           Data.Word
import qualified Data.Scientific                    as Scientific
import           GHC.Exts
import           GHC.Integer.GMP.Internals
>>>>>>> db90c70b
import           GHC.Generics
import           GHC.Real
import System.IO.Unsafe ( unsafeDupablePerformIO )
import           Z.Data.ASCII
import           Z.Botan.FFI
import           Z.Botan.Exception
import           Z.Data.JSON                        (JSON(..), Value(..), withBoundedScientific, fail')
import qualified Z.Data.Array                       as A
import qualified Z.Data.Builder                     as B
import qualified Z.Data.Parser                      as P
import qualified Z.Data.Vector.Base                 as V
import qualified Z.Data.Text                        as T
import           Z.Crypto.RNG
import Z.Foreign
    ( CInt,
      PrimArray(..),
      newPrimArray,
      unsafeFreezePrimArray,
      MutablePrimArray(MutablePrimArray),
      CSize,
      allocPrimUnsafe )

-- | Opaque Botan Multiple Precision Integers.
newtype MPI = MPI BotanStruct

instance Eq MPI where
    {-# INLINE (==) #-}
    a == b =
        unsafeWithMPI a $ \ btsa ->
            withMPI b $ \ btsb -> do
                r <- botan_mp_equal btsa btsb
                return $! r == 1

instance Ord MPI where
    {-# INLINE compare #-}
    a `compare` b =
        unsafeWithMPI a $ \ btsa ->
            withMPI b $ \ btsb -> do
                (r, _) <- allocPrimUnsafe $ \ r -> botan_mp_cmp r btsa btsb
                return $! case (r :: CInt) of
                    1 -> GT
                    0 -> EQ
                    _ -> LT

instance Num MPI where
    {-# INLINE (+) #-}
    a + b = unsafeDupablePerformIO $ do
        withMPI a $ \ btsa ->
            withMPI b $ \ btsb ->
                newMPI $ \ btsr -> botan_mp_add btsr btsa btsb
    {-# INLINE (-) #-}
    a - b = unsafeDupablePerformIO $ do
        withMPI a $ \ btsa ->
            withMPI b $ \ btsb ->
                newMPI $ \ btsr -> botan_mp_sub btsr btsa btsb
    {-# INLINE (*) #-}
    a * b = unsafeDupablePerformIO $ do
        withMPI a $ \ btsa ->
            withMPI b $ \ btsb ->
                newMPI $ \ btsr -> botan_mp_mul btsr btsa btsb

    {-# INLINE negate #-}
<<<<<<< HEAD
    negate (MPI a) = unsafeDupablePerformIO $ do
        withBotanStruct a $ \ btsa ->
            newMPI (\ bts -> do
                _ <- botan_mp_set_from_mp bts btsa
                botan_mp_flip_sign bts)
=======
    negate a = unsafeWithMPI a $ \ btsa ->
        newMPI (\ bts -> do
            throwBotanIfMinus_ (botan_mp_set_from_mp bts btsa)
            botan_mp_flip_sign bts)
>>>>>>> db90c70b

    {-# INLINE abs #-}
    abs mp | isNegative mp = negate mp
           | otherwise = mp

    {-# INLINE signum #-}
    signum mp = case mp `compare` zero of
        LT -> -1
        EQ -> 0
        _  -> 1

    {-# INLINE fromInteger #-}
    fromInteger c
        | c == 0 = zero
        | otherwise = unsafeDupablePerformIO $ do
            mpa@(MutablePrimArray mba#)<- newPrimArray (I# (word2Int# siz#))
            void (exportIntegerToMutableByteArray c mba# 0## 1#)
            (PrimArray ba# :: PrimArray Word8) <- unsafeFreezePrimArray mpa
            r <- newMPI $ \ bts -> hs_botan_mp_from_bin bts ba# 0 (I# (word2Int# siz#))
            return $! if c < 0 then negate r else r
      where
        siz# = sizeInBaseInteger c 256#

instance Real MPI where
    {-# INLINE toRational #-}
    toRational mp = toInteger mp :% 1

instance Enum MPI where
    succ x               = x + 1
    pred x               = x - 1
    toEnum               = fromIntegral
    fromEnum             = fromIntegral
    {-# INLINE enumFrom #-}
    {-# INLINE enumFromThen #-}
    {-# INLINE enumFromTo #-}
    {-# INLINE enumFromThenTo #-}
    enumFrom x             = enumDeltaMPI   x 1
    enumFromThen x y       = enumDeltaMPI   x (y-x)
    enumFromTo x lim       = enumDeltaToMPI x 1     lim
    enumFromThenTo x y lim = enumDeltaToMPI x (y-x) lim

instance JSON MPI where
    {-# INLINE fromValue #-}
    fromValue = withBoundedScientific "Z.Crypto.MPI.MPI" $ \ n ->
        case Scientific.floatingOrInteger n :: Either Double Integer of
            Right x -> pure (fromInteger x)
            Left _  -> fail' . B.unsafeBuildText $ do
                "converting Integer failed, unexpected floating number "
                B.scientific n
    {-# INLINE toValue #-}
    toValue = Number . fromIntegral
    {-# INLINE encodeJSON #-}
    encodeJSON = toDecimal


-- These RULES are copied from GHC.Enum
{-# RULES
"enumDeltaMPI"      [~1] forall x y.   enumDeltaMPI x y         = build (\c _ -> enumDeltaMPIFB c x y)
"efdtMPI"           [~1] forall x d l. enumDeltaToMPI x d l     = build (\c n -> enumDeltaToMPIFB  c n x d l)
"efdtMPI1"          [~1] forall x l.   enumDeltaToMPI x 1 l     = build (\c n -> enumDeltaToMPI1FB c n x l)

"enumDeltaToMPI1FB" [1] forall c n x.  enumDeltaToMPIFB c n x 1 = enumDeltaToMPI1FB c n x

"enumDeltaMPI"      [1] enumDeltaMPIFB    (:)     = enumDeltaMPI
"enumDeltaToMPI"    [1] enumDeltaToMPIFB  (:) []  = enumDeltaToMPI
"enumDeltaToMPI1"   [1] enumDeltaToMPI1FB (:) []  = enumDeltaToMPI1
 #-}

{-# INLINE [0] enumDeltaMPIFB #-}
-- See Note [Inline FB functions] in GHC.List
enumDeltaMPIFB :: (MPI -> b -> b) -> MPI -> MPI -> b
enumDeltaMPIFB c x0 d = go x0
  where go x = x `seq` (x `c` go (x+d))

{-# NOINLINE [1] enumDeltaMPI #-}
enumDeltaMPI :: MPI -> MPI -> [MPI]
enumDeltaMPI x d = x `seq` (x : enumDeltaMPI (x+d) d)
-- strict accumulator, so
--     head (drop 1000000 [1 .. ]
-- works

{-# INLINE [0] enumDeltaToMPIFB #-}
-- See Note [Inline FB functions] in GHC.List
-- Don't inline this until RULE "enumDeltaToMPI" has had a chance to fire
enumDeltaToMPIFB :: (MPI -> a -> a) -> a
                     -> MPI -> MPI -> MPI -> a
enumDeltaToMPIFB c n x delta lim
  | delta >= 0 = up_fb c n x delta lim
  | otherwise  = dn_fb c n x delta lim

{-# INLINE [0] enumDeltaToMPI1FB #-}
-- See Note [Inline FB functions] in GHC.List
-- Don't inline this until RULE "enumDeltaToMPI" has had a chance to fire
enumDeltaToMPI1FB :: (MPI -> a -> a) -> a
                      -> MPI -> MPI -> a
enumDeltaToMPI1FB c n x0 lim = go (x0 :: MPI)
                      where
                        go x | x > lim   = n
                             | otherwise = x `c` go (x+1)

{-# NOINLINE [1] enumDeltaToMPI #-}
enumDeltaToMPI :: MPI -> MPI -> MPI -> [MPI]
enumDeltaToMPI x delta lim
  | delta >= 0 = up_list x delta lim
  | otherwise  = dn_list x delta lim

{-# NOINLINE [1] enumDeltaToMPI1 #-}
enumDeltaToMPI1 :: MPI -> MPI -> [MPI]
-- Special case for Delta = 1
enumDeltaToMPI1 x0 lim = go (x0 :: MPI)
                      where
                        go x | x > lim   = []
                             | otherwise = x : go (x+1)

up_fb :: (MPI -> a -> a) -> a -> MPI -> MPI -> MPI -> a
up_fb c n x0 delta lim = go (x0 :: MPI)
                      where
                        go x | x > lim   = n
                             | otherwise = x `c` go (x+delta)
dn_fb :: (MPI -> a -> a) -> a -> MPI -> MPI -> MPI -> a
dn_fb c n x0 delta lim = go (x0 :: MPI)
                      where
                        go x | x < lim   = n
                             | otherwise = x `c` go (x+delta)

up_list :: MPI -> MPI -> MPI -> [MPI]
up_list x0 delta lim = go (x0 :: MPI)
                    where
                        go x | x > lim   = []
                             | otherwise = x : go (x+delta)
dn_list :: MPI -> MPI -> MPI -> [MPI]
dn_list x0 delta lim = go (x0 :: MPI)
                    where
                        go x | x < lim   = []
                             | otherwise = x : go (x+delta)

instance Integral MPI where
    {-# INLINE quotRem #-}
    a `quotRem` b =
        unsafeWithMPI a $ \ btsa ->
            withMPI b $ \ btsb ->
                newMPI' $ \ q ->
                    newMPI $ \ r ->
                        botan_mp_div q r btsa btsb

    {-# INLINE toInteger #-}
    toInteger mp
        | isZero mp = 0
        | otherwise = unsafeWithMPI mp $ \ bts -> do
            mpa@(MutablePrimArray mba#) <- newPrimArray siz
            throwBotanIfMinus_ (hs_botan_mp_to_bin bts mba# 0)
            (PrimArray ba# :: PrimArray Word8) <- unsafeFreezePrimArray mpa
            let r = importIntegerFromByteArray ba# 0## (int2Word# siz#) 1#
            return $! if mp < 0 then negate r else r
      where
        !siz@(I# siz#) = (byteSize mp)

-- | The 'testBit' implementation ignore sign.
instance Bits MPI where
    x .&. y = fromInteger $ (toInteger x) .&. (toInteger y)
    {-# INLINE (.&.) #-}
    x .|. y = fromInteger $ (toInteger x) .|. (toInteger y)
    {-# INLINE (.|.) #-}
    x `xor` y = fromInteger $ (toInteger x) `xor` (toInteger y)
    {-# INLINE xor #-}
    complement = fromInteger . complement . toInteger
    {-# INLINE complement #-}
    shift x i
        | i >= 0 =
            unsafeWithMPI x $ \ btsx ->
                newMPI $ \ btsr ->
                    botan_mp_lshift btsr btsx (fromIntegral i)
        | otherwise =
            unsafeWithMPI x $ \ btsx ->
                newMPI $ \ btsr ->
                    botan_mp_rshift btsr btsx (fromIntegral (-i))
    {-# INLINE shift #-}

    testBit x i =
        unsafeWithMPI x $ \ btsx -> do
            r <- botan_mp_get_bit btsx (fromIntegral i)
            return $! r == 1
    {-# INLINE testBit #-}

    zeroBits   = 0
    bit = setBit 0
    {-# INLINE bit #-}

    setBit a i =
        unsafeWithMPI a $ \ btsa ->
            newMPI (\ btsr -> do
                throwBotanIfMinus_ (botan_mp_set_from_mp btsr btsa)
                botan_mp_set_bit btsr (fromIntegral i))
    {-# INLINE setBit #-}

    clearBit a i =
        unsafeWithMPI a $ \ btsa ->
            newMPI (\ btsr -> do
                throwBotanIfMinus_ (botan_mp_set_from_mp btsr btsa)
                botan_mp_clear_bit btsr (fromIntegral i))
    {-# INLINE clearBit #-}

    popCount = popCount . toInteger
    {-# INLINE popCount #-}

    rotate x i = shift x i   -- since an MPI never wraps around
    {-# INLINE rotate #-}

    bitSizeMaybe _ = Nothing
    bitSize _  = error "Z.Crypto.MPI.bitSize(MPI)"
    isSigned _ = True

instance Show MPI where
    show = T.toString

instance T.Print MPI where
    {-# INLINE toUTF8BuilderP #-}
    toUTF8BuilderP _  = toDecimal

zero :: MPI
zero = unsafeNewMPI (\ _ -> return ())

newMPI :: (BotanStructT -> IO a) -> IO MPI
newMPI f = do
    mp <- newBotanStruct (\ bts -> botan_mp_init bts) botan_mp_destroy
    _ <- withBotanStruct mp f
    return (MPI mp)

newMPI' :: (BotanStructT -> IO a) -> IO (MPI, a)
newMPI' f = do
    mp <- newBotanStruct (\ bts -> botan_mp_init bts) botan_mp_destroy
    r <- withBotanStruct mp f
    return (MPI mp, r)

copyMPI :: MPI -> IO MPI
copyMPI (MPI a) = do
    withBotanStruct a $ \ btsa -> do
        newMPI (\ bts -> botan_mp_set_from_mp bts btsa)

withMPI :: MPI -> (BotanStructT -> IO a) -> IO a
withMPI (MPI bts) f = withBotanStruct bts f

unsafeWithMPI :: MPI -> (BotanStructT -> IO a) -> a
unsafeWithMPI (MPI bts) f = unsafeDupablePerformIO (withBotanStruct bts f)

unsafeNewMPI :: (BotanStructT -> IO a) -> MPI
unsafeNewMPI f = unsafeDupablePerformIO $ do
    mp <- newBotanStruct (\ bts -> botan_mp_init bts) botan_mp_destroy
    _ <- withBotanStruct mp f
    return (MPI mp)

unsafeNewMPI' :: (BotanStructT -> IO a) -> (MPI, a)
unsafeNewMPI' f = unsafeDupablePerformIO $ do
    mp <- newBotanStruct (\ bts -> botan_mp_init bts) botan_mp_destroy
    r <- withBotanStruct mp f
    return (MPI mp, r)

-- | Get 'MPI' 's byte size.
byteSize :: MPI -> Int
byteSize mp = fromIntegral @CSize . fst . unsafeWithMPI mp $ \ bts ->
    allocPrimUnsafe (botan_mp_num_bytes bts)

-- | Get 'MPI' 's bit size.
bitSize :: MPI -> Int
bitSize mp = fromIntegral @CSize . fst . unsafeWithMPI mp $ \ bts ->
    allocPrimUnsafe (botan_mp_num_bits bts)

-- | Set 'MPI' from an integer value.
fromCInt :: CInt -> MPI
fromCInt x = unsafeNewMPI $ \ bts ->
    botan_mp_set_from_int bts x

-- | Convert a MPI to 'Word32', the sign is ignored.
toWord32 :: HasCallStack => MPI -> Word32
toWord32 mp = fst . unsafeWithMPI mp $ \ bts ->
    allocPrimUnsafe (botan_mp_to_uint32 bts)

-- | Write a 'MPI' in decimal format, with negative sign if < 0.
toDecimal :: MPI -> B.Builder ()
toDecimal mp = do
    when (isNegative mp) (B.word8 MINUS)
    -- botan write \NUL terminator
    B.ensureN (byteSize mp * 3 + 1) $ \ (MutablePrimArray mba#) off ->
        withMPI mp $ \ btst -> do
            hs_botan_mp_to_dec btst mba# off

-- | Parse a 'MPI' in decimal format, parse leading minus sign.
fromDecimal :: P.Parser MPI
fromDecimal = do
    sign <- P.peek
    let neg = sign == MINUS
    when neg P.skipWord8
    v@(V.PrimVector (A.PrimArray ba#) s l) <- P.takeWhile1 isDigit
    let (x, r) = unsafeNewMPI' $ \ bts -> do
            r' <- hs_botan_mp_set_from_dec bts ba# s l
            when (r' >= 0 && neg) (void $ botan_mp_flip_sign bts)
            return r'
    if (r < 0)
    then P.fail' $ "wrong decimal integer: " <> T.toText v
    else return x

-- | Write a 'MPI' in hexadecimal format(without '0x' prefix), the sign is ignored.
toHex :: MPI -> B.Builder ()
toHex mp =
    -- botan write \NUL terminator
    let !siz = byteSize mp `unsafeShiftL` 1
    in B.ensureN (siz + 1) $ \ (MutablePrimArray mba#) off ->
        withMPI mp $ \ btst -> do
            _ <- hs_botan_mp_to_hex btst mba# off
            return (off+siz)

-- | Parse a 'MPI' in hexadecimal format(without '0x' prefix), no sign is allowed.
fromHex :: P.Parser MPI
fromHex = do
    v@(V.PrimVector (A.PrimArray ba#) s l) <- P.takeWhile1 isHexDigit
    let (x, r) = unsafeNewMPI' $ \ bts -> hs_botan_mp_set_from_hex bts ba# s l
    if (r < 0)
    then P.fail' $ "wrong hexadecimal integer: " <> T.toText v
    else return x

isNegative :: MPI -> Bool
isNegative mp = unsafeWithMPI mp $ \ bts -> do
    r <- botan_mp_is_negative bts
    return $! r == 1

isZero :: MPI -> Bool
isZero mp = unsafeWithMPI mp $ \ bts -> do
    r <- botan_mp_is_zero bts
    return $! r == 1

isOdd :: MPI -> Bool
isOdd mp = unsafeWithMPI mp $ \ bts -> do
    r <- botan_mp_is_odd bts
    return $! r == 1

isEven :: MPI -> Bool
isEven mp = unsafeWithMPI mp $ \ bts -> do
    r <- botan_mp_is_even bts
    return $! r == 1

--------------------------------------------------------------------------------

-- | mulMod x y mod = x times y modulo mod
mulMod :: MPI -> MPI -> MPI -> MPI
mulMod x y m =
    unsafeNewMPI $ \ btsr ->
        withMPI x $ \ btsx ->
            withMPI y $ \ btsy ->
                withMPI m $ \ btsm ->
                    botan_mp_mod_mul btsr btsx btsy btsm


-- | Modular exponentiation. powMod base exp mod = base power exp module mod
powMod :: MPI -> MPI -> MPI -> MPI
powMod x y m =
    unsafeNewMPI $ \ btsr ->
        withMPI x $ \ btsx ->
            withMPI y $ \ btsy ->
                withMPI m $ \ btsm ->
                    botan_mp_powmod btsr btsx btsy btsm

-- | Modular inverse, find an integer x so that @a⋅x ≡ 1  mod m@
--
-- If no modular inverse exists (for instance because in and modulus are not relatively prime), return 0.
modInverse :: MPI -> MPI -> MPI
modInverse x y =
    unsafeNewMPI $ \ btsr ->
        withMPI x $ \ btsx ->
            withMPI y $ \ btsy ->
                    botan_mp_mod_inverse btsr btsx btsy

-- | Create a random 'MPI' of the specified bit size.
randBits :: RNG -> Int -> IO MPI
randBits rng x = do
    newMPI $ \ bts ->
        withRNG rng $ \ bts_rng ->
            throwBotanIfMinus_ (botan_mp_rand_bits bts bts_rng (fromIntegral (max x 0)))

-- | Create a random 'MPI' within the provided range.
randRange :: RNG
          -> MPI     -- ^ lower bound
          -> MPI     -- ^ upper bound
          -> IO MPI
randRange rng lower upper = do
    newMPI $ \ bts ->
        withRNG rng $ \ bts_rng ->
            withMPI lower $ \ bts_lower ->
                withMPI upper $ \ bts_upper ->
                    throwBotanIfMinus_ (botan_mp_rand_range bts bts_rng bts_lower bts_upper)

-- | Compute the greatest common divisor of x and y.
gcd :: MPI -> MPI -> MPI
gcd x y = unsafeNewMPI $ \ bts ->
    withMPI x $ \ bts_x ->
        withMPI y $ \ bts_y ->
            throwBotanIfMinus_ (botan_mp_gcd bts bts_x bts_y)

-- | Test if n is prime.
--
-- The algorithm used (Miller-Rabin) is probabilistic,
-- set test_prob to the desired assurance level.
-- For example if test_prob is 64, then sufficient Miller-Rabin iterations will run to
-- assure there is at most a 1/2**64 chance that n is composite.
isPrim :: RNG -> MPI -> Int -> IO Bool
isPrim rng x prob = do
    withRNG rng $ \ bts_rng ->
        withMPI x $ \ bts_x -> do
            r <- throwBotanIfMinus (botan_mp_is_prime bts_x bts_rng
                (fromIntegral (max 0 prob)))
            return $! r == 1<|MERGE_RESOLUTION|>--- conflicted
+++ resolved
@@ -19,23 +19,12 @@
   , unsafeWithMPI
   ) where
 
-<<<<<<< HEAD
-import Control.Monad ( void, when )
-import Data.Bits ( Bits(unsafeShiftL) )
-import Data.Word ( Word8, Word32 )
-import GHC.Exts ( build, Int(I#), int2Word#, word2Int# )
-import GHC.Integer.GMP.Internals
-    ( importIntegerFromByteArray,
-      exportIntegerToMutableByteArray,
-      sizeInBaseInteger )
-=======
 import           Control.Monad
 import           Data.Bits
 import           Data.Word
 import qualified Data.Scientific                    as Scientific
 import           GHC.Exts
 import           GHC.Integer.GMP.Internals
->>>>>>> db90c70b
 import           GHC.Generics
 import           GHC.Real
 import System.IO.Unsafe ( unsafeDupablePerformIO )
@@ -98,18 +87,11 @@
                 newMPI $ \ btsr -> botan_mp_mul btsr btsa btsb
 
     {-# INLINE negate #-}
-<<<<<<< HEAD
-    negate (MPI a) = unsafeDupablePerformIO $ do
-        withBotanStruct a $ \ btsa ->
-            newMPI (\ bts -> do
-                _ <- botan_mp_set_from_mp bts btsa
-                botan_mp_flip_sign bts)
-=======
+
     negate a = unsafeWithMPI a $ \ btsa ->
         newMPI (\ bts -> do
             throwBotanIfMinus_ (botan_mp_set_from_mp bts btsa)
             botan_mp_flip_sign bts)
->>>>>>> db90c70b
 
     {-# INLINE abs #-}
     abs mp | isNegative mp = negate mp
