{-# LANGUAGE CPP #-}
module Main (main) where

import Control.Monad
import Distribution.Pretty
import Distribution.Simple
import Distribution.Simple.Setup
import Distribution.Simple.LocalBuildInfo
import Distribution.Verbosity
import Distribution.Simple.Utils
import Distribution.Simple.Program
import Distribution.Simple.Program.Db
import Distribution.System
import Distribution.Utils.NubList
import Distribution.Types.Library
import Distribution.Types.BuildInfo
import Distribution.Types.LocalBuildInfo
import Distribution.Types.PackageDescription
import Data.Maybe
import Data.List
import System.Directory
import System.FilePath
import qualified System.Environment as System

main :: IO ()
main = do
    mainArgs <- System.getArgs
    if head mainArgs == "configure"
    then defaultMainWithHooksArgs simpleUserHooks {
            postConf = \ args flags pkg_descr lbi -> do
                let verbosity = fromFlag (configVerbosity flags)
                    baseDir lbi' = fromMaybe "" (takeDirectory <$> cabalFilePath lbi')
                    configFile = baseDir lbi </> "third_party" </> "botan" </> "configure.py"
                    configFolder = baseDir lbi </> "third_party" </> "botan"
                confExists <- doesFileExist configFile
                if confExists
                  then runConfigureScript configFolder configFile verbosity flags lbi
                  else die' verbosity "botan configure script not found."

                postConf simpleUserHooks args flags pkg_descr lbi
        ,   regHook = \ _ _ _ _ -> return ()
#if __GLASGOW_HASKELL__ < 810
        } (mainArgs)
#else
        } mainArgs
#endif
    else defaultMain


runConfigureScript :: FilePath -> FilePath -> Verbosity -> ConfigFlags -> LocalBuildInfo -> IO ()
runConfigureScript configFolder configFile verbosity flags lbi = do
    env <- System.getEnvironment
    configureFile <- makeAbsolute configFile

    let extraPath = fromNubList $ configProgramPathExtra flags
        spSep = [searchPathSeparator]
        pathEnv = maybe (intercalate spSep extraPath)
                ((intercalate spSep extraPath ++ spSep)++) $ lookup "PATH" env
        pyProgs = simpleProgram <$> ["python", "python2", "python3"]
        progDb = modifyProgramSearchPath
            (\p -> map ProgramSearchPathDir extraPath ++ p) emptyProgramDb
        overEnv = [("PATH", Just pathEnv) | not (null extraPath)]
        hp@(Platform  arch os) = hostPlatform lbi
        -- use gcc/mingw bunlded with GHC
        osStr = if os == Windows then "mingw" else (show (pretty os))
        hostFlag = [ "--cpu=" ++ show (pretty arch), "--os=" ++ osStr]
        -- pass amalgamation to produce botan_all.cpp
<<<<<<< HEAD
        args = configureFile:"--amalgamation":"--disable-shared":maybeHostFlag
=======
        args = configureFile:"--amalgamation":hostFlag

    pyConfiguredProg <- forM pyProgs $ \ pyProg ->
        lookupProgram pyProg <$> configureProgram verbosity pyProg progDb
>>>>>>> 7b3823de

    case msum (pyConfiguredProg) of
      Just py -> runProgramInvocation verbosity $
                 (programInvocation (py {programOverrideEnv = overEnv}) args)
                 { progInvokeCwd = Just configFolder }
      Nothing -> die' verbosity notFoundMsg
  where
      notFoundMsg = "The package's dep(botan) has a 'configure.py' script. "
               ++ "This requires python is discoverable in your path."


<|MERGE_RESOLUTION|>--- conflicted
+++ resolved
@@ -65,14 +65,10 @@
         osStr = if os == Windows then "mingw" else (show (pretty os))
         hostFlag = [ "--cpu=" ++ show (pretty arch), "--os=" ++ osStr]
         -- pass amalgamation to produce botan_all.cpp
-<<<<<<< HEAD
-        args = configureFile:"--amalgamation":"--disable-shared":maybeHostFlag
-=======
         args = configureFile:"--amalgamation":hostFlag
 
     pyConfiguredProg <- forM pyProgs $ \ pyProg ->
         lookupProgram pyProg <$> configureProgram verbosity pyProg progDb
->>>>>>> 7b3823de
 
     case msum (pyConfiguredProg) of
       Just py -> runProgramInvocation verbosity $
