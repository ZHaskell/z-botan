--- conflicted
+++ resolved
@@ -138,19 +138,7 @@
                           ,uint8_t out[], HsInt out_len
                           ,const char* passwd, HsInt passwd_off, HsInt passwd_len
                           ,const uint8_t salt[], HsInt salt_off, HsInt salt_len){
-<<<<<<< HEAD
-        p_arr[0]=p1; p_arr[1]=op2, p_arr[2]=op3;
-    return botan_pwdhash_timed(algo, msec, p_arr+0, p_arr+1, p_arr+2, out, out_len, passwd+passwd_off, passwd_len, salt+salt_off, salt_len);
-}
-
-// KDF
-
-int hs_botan_kdf(const char* algo
-                ,uint8_t out[], HsInt out_len
-                ,const uint8_t passwd[], HsInt passwd_off, HsInt passwd_len
-                ,const uint8_t salt[], HsInt salt_off, HsInt salt_len
-                ,const uint8_t label[], HsInt label_off, HsInt label_len){
-    return botan_kdf(algo, out, out_len, passwd+passwd_off, passwd_len, salt+salt_off, salt_len, label+label_off, label_len);
+    return botan_pwdhash_timed(algo, msec, NULL, NULL, NULL, out, out_len, passwd+passwd_off, passwd_len, salt+salt_off, salt_len);
 }
 
 // Public Key Creation, Import and Export
@@ -165,7 +153,4 @@
 int hs_botan_pubkey_load (botan_pubkey_t* key
                          ,const uint8_t bits[], HsInt off, HsInt len){
     return botan_pubkey_load(key, bits+off, len);
-=======
-    return botan_pwdhash_timed(algo, msec, NULL, NULL, NULL, out, out_len, passwd+passwd_off, passwd_len, salt+salt_off, salt_len);
->>>>>>> c4b187a7
 }