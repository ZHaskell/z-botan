{-# LANGUAGE OverloadedStrings #-}
{-# LANGUAGE PatternSynonyms #-}

module Utils' where

import Z.Data.ASCII
  ( pattern BRACE_LEFT,
    pattern BRACKET_LEFT,
    pattern BRACKET_RIGHT,
    pattern EQUAL,
    pattern HASH,
    pattern LETTER_B,
    pattern LETTER_I,
    pattern LETTER_O,
    pattern LETTER_P,
    pattern LETTER_Q,
    pattern LETTER_S,
    pattern NEWLINE,
    pattern SPACE,
  )
import Z.Data.CBytes (CBytes, fromBytes)
import qualified Z.Data.Parser as P
import qualified Z.Data.Vector as V
import Z.IO
  ( HasCallStack,
    newBufferedInput,
    readParser,
    withResource,
  )
import qualified Z.IO.FileSystem as FS

-- | Parse test data vector files.
-- See `./third_party/botan/src/tests/data/`.
parseVec ::
  HasCallStack =>
  -- | (txt, eof)
  P.Parser ([x], Bool) ->
  -- | path
  CBytes ->
  IO [x]
parseVec p path = do
  withResource (FS.initFile path FS.O_RDONLY FS.DEFAULT_FILE_MODE) $ \f -> do
    bi <- newBufferedInput f
    let loopRead = do
          (txt, eof) <- readParser p bi
          if eof
            then return txt
            else do
              rest <- loopRead
              return $ txt ++ rest
    loopRead

-- | Parse test data vector files.
-- Grp equipped with names.
-- See `./third_party/botan/src/tests/data/`.
parseVecNamed ::
  HasCallStack =>
  -- | (txt, eof)
  P.Parser ([x], Bool) ->
  -- | path
  CBytes ->
  IO [(V.Bytes, [x])]
parseVecNamed p path = do
  withResource (FS.initFile path FS.O_RDONLY FS.DEFAULT_FILE_MODE) $ \f -> do
    bi <- newBufferedInput f
    let loopRead = do
          name <- readParser parseAlgoName bi
          (txt, eof) <- readParser p bi
          if eof
            then return [(name, txt)]
            else do
              rest <- loopRead
              return $ (name, txt) : rest
    loopRead

-- | Parse test data vectors of the form:
--    -- arg_0 = p_0
--    -- arg_n = p_n
--    -- [algoName]
--    -- ... ...
--    -- k_0 = v_0
--    -- k_n = v_0
--    -- ... ...
parseVecArgNamed ::
  HasCallStack =>
  -- | args parser
  P.Parser a ->
  -- | vectors parser
  P.Parser ([x], Bool) ->
  -- | path
  CBytes ->
  IO (a, [(V.Bytes, [x])])
parseVecArgNamed pa p path = do
  withResource (FS.initFile path FS.O_RDONLY FS.DEFAULT_FILE_MODE) $ \f -> do
    bi <- newBufferedInput f
    args <- readParser pa bi
    let loopRead = do
          name <- readParser parseAlgoName bi
          (txt, eof) <- readParser p bi
          if eof
            then return [(name, txt)]
            else do
              rest <- loopRead
              return $ (name, txt) : rest
    ret <- loopRead
    return (args, ret)

-- | Parse test data vectors of the form:
--    -- [algoName]
--    -- arg_0 = p_0
--    -- arg_n = p_n
--    -- ... ...
--    -- k_0 = v_0
--    -- k_n = v_0
--    -- ... ...
parseVecNamedArg :: HasCallStack => P.Parser a -> P.Parser ([x], Bool) -> CBytes -> IO [(V.Bytes, a, [x])]
parseVecNamedArg pa p path = do
  withResource (FS.initFile path FS.O_RDONLY FS.DEFAULT_FILE_MODE) $ \f -> do
    bi <- newBufferedInput f
    let loopRead = do
          name <- readParser parseAlgoName bi
          args <- readParser pa bi
          (txt, eof) <- readParser p bi
          if eof
            then pure [(name, args, txt)]
            else do
              rest <- loopRead
              pure $ (name, args, txt) : rest
    loopRead

-- | Parse test data vectors of the form:
--    -- [algoName]
--    -- ... ...
--    -- k_0 = v_0
--    -- k_n = v_0
--    -- ... ...
parseAlgoName :: P.Parser V.Bytes
parseAlgoName = do
  P.skipWhile (/= BRACKET_LEFT) -- goto @[@
  P.skipWord8 -- skip @[@
  s <- P.takeWhile1 (/= BRACKET_RIGHT) -- get algoName
  P.skipWord8 -- skip @]@
  pure s

-- | Parse @key = value@ or @key  = value@ or @key =@ lines.
parseKeyValLn :: V.Bytes -> P.Parser V.Bytes
parseKeyValLn key = do
  P.bytes key -- goto @key =@
  P.skipWhile (== SPACE) -- skip @\ @ of any length
  P.word8 EQUAL -- skip @=@
  P.skipWhile (== SPACE) -- skip @\ @ of any length
  P.takeWhile (/= NEWLINE) -- get value
<<<<<<< HEAD
=======

-- | Parse test data vectors of the form:
--    -- @Password = @
--    -- @Passhash = @
-- See `./third_party/botan/src/tests/data/passhash/bcrypt.vec`.
parsePasswdHashVec ::
  HasCallStack =>
  -- | path
  CBytes ->
  IO [(CBytes, V.Bytes)]
parsePasswdHashVec = parseVec $ h []
  where
    h acc = do
      P.skipWhile $ \c ->
        c /= LETTER_P -- goto @Password = @ or @Passhash = @
          && c /= HASH -- deal with comment
      c <- P.peekMaybe
      case c of
        Nothing -> pure (acc, True) -- end of file
        Just HASH -> do
          P.skipWhile (/= NEWLINE) -- line comment
          P.skipWord8 -- skip @\n@
          h acc
        _ -> do
          passwd <- parseKeyValLn "Password"
          P.skipWord8
          passhash <- parseKeyValLn "Passhash"
          h $ (fromBytes passwd, passhash) : acc

-- | Parse test data vectors of the form:
--    -- @Secret = @
--    -- @Basepoint = @
--    -- @Out = @
-- See `./third_party/botan/src/tests/data/pubkey/c25519_scalar.vec`.
parsePubKeyScalar ::
  HasCallStack =>
  -- | path
  CBytes ->
  IO [(V.Bytes, V.Bytes, V.Bytes)]
parsePubKeyScalar = parseVec $ h []
  where
    h acc = do
      P.skipWhile $ \c ->
        c /= LETTER_S -- Secret
          && c /= LETTER_B -- Basepoint
          && c /= LETTER_O -- Out
      c <- P.peekMaybe
      case c of
        Nothing -> pure (acc, True)
        Just HASH -> do
          P.skipWhile (/= NEWLINE)
          P.skipWord8
          h acc
        _ -> do
          secret <- parseKeyValLn "Secret"
          P.skipWord8
          basepoint <- parseKeyValLn "Basepoint"
          P.skipWord8
          out <- parseKeyValLn "Out"
          h $ (secret, basepoint, out) : acc

skipComment :: (t -> P.Parser a) -> t -> P.Parser a
skipComment h acc = do
  P.skipWhile (/= NEWLINE)
  P.skipWord8
  h acc

parseDHInvalid ::
  HasCallStack =>
  CBytes ->
  IO
    ( ( V.Bytes, -- G
        V.Bytes, -- P
        V.Bytes -- Q
      ),
      [(V.Bytes, [V.Bytes])] -- algoName, [InvalidKey]
    )
parseDHInvalid = parseVecArgNamed (pa []) $ h []
  where
    pa acc = do
      P.skipWhile (`notElem` [LETTER_P, LETTER_P, LETTER_Q, HASH])
      c <- P.peek
      case c of
        HASH -> skipComment pa acc
        _ -> do
          g <- parseKeyValLn "G"
          P.skipWord8
          p <- parseKeyValLn "P"
          P.skipWord8
          q <- parseKeyValLn "Q"
          P.skipWord8
          return (g, p, q)
    h acc = do
      P.skipWhile $ \c -> c /= LETTER_I && c /= BRACKET_LEFT && c /= HASH
      c <- P.peekMaybe
      case c of
        Nothing -> pure (acc, True)
        Just HASH -> skipComment h acc
        Just BRACE_LEFT -> pure (acc, False)
        _ -> do
          invalidKey <- parseKeyValLn "InvalidKey"
          h (invalidKey : acc)

-- | See `./third_party/botan/src/tests/data/argon2.vec`.
parseArgon :: HasCallStack => CBytes -> IO [(V.Bytes, (V.Bytes, V.Bytes, V.Bytes), [(V.Bytes, V.Bytes, V.Bytes, V.Bytes, V.Bytes)])]
parseArgon = parseVecNamedArg (p []) (h [])
  where
    p acc = undefined
    h acc = undefined
>>>>>>> 67a7f5b8
<|MERGE_RESOLUTION|>--- conflicted
+++ resolved
@@ -150,8 +150,6 @@
   P.word8 EQUAL -- skip @=@
   P.skipWhile (== SPACE) -- skip @\ @ of any length
   P.takeWhile (/= NEWLINE) -- get value
-<<<<<<< HEAD
-=======
 
 -- | Parse test data vectors of the form:
 --    -- @Password = @
@@ -260,5 +258,4 @@
 parseArgon = parseVecNamedArg (p []) (h [])
   where
     p acc = undefined
-    h acc = undefined
->>>>>>> 67a7f5b8
+    h acc = undefined